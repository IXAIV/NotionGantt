--- conflicted
+++ resolved
@@ -13,18 +13,13 @@
 # Notion API 버전. 이 값을 사용하시면 됩니다.
 
 # --- 1. 설정 및 초기화 ---
-<<<<<<< HEAD
 # Streamlit Secrets에서 API 토큰과 DB ID를 안전하게 가져옵니다.
 notion_token = st.secrets.get("NOTION_TOKEN")
 db_id = st.secrets.get("DATABASE_ID")
-=======
-notion_token = st.secrets["NOTION_TOKEN"]
-db_id = st.secrets["DATABASE_ID"]
->>>>>>> 88cb50ce
-
+
+# Streamlit 앱 페이지의 기본 설정을 지정합니다.
 st.set_page_config(layout="wide", page_title="프로젝트 마일스톤 타임라인")
 
-<<<<<<< HEAD
 # Plotly 설정 (경고 제거 및 기본 설정)
 plotly_config = {
     'displaylogo': False,
@@ -49,18 +44,6 @@
 
 # --- 2. Notion 데이터 가져오기 (requests 우회) ---
 @st.cache_data(ttl=600) # 10분마다 데이터를 새로고침
-=======
-notion = Client(auth=notion_token)
-
-plotly_config = {
-    'displaylogo': False,
-    'displayModeBar': True,
-    'responsive': True
-}
-
-# --- 2. Notion 데이터 가져오기 (캐시 제거) ---
-# @st.cache_data 데코레이터를 제거했습니다. (AttributeError 방지)
->>>>>>> 88cb50ce
 def get_notion_database_data(database_id: str) -> list:
     """지정된 Notion 데이터베이스에서 모든 페이지(항목) 데이터를 가져옵니다. (requests 라이브러리 직접 사용)"""
     all_results = []
@@ -79,7 +62,6 @@
     
     while True:
         try:
-<<<<<<< HEAD
             payload = {
                 "sorts": [{"property": "이름", "direction": "ascending"}]
             }
@@ -101,19 +83,6 @@
             all_results.extend(data["results"])
             
             if not data["has_more"]:
-=======
-            # --- 수정된 부분: 메서드를 직접 호출하여 오류 우회 ---
-            response = notion.databases.query(
-                database_id=database_id,
-                start_cursor=start_cursor,
-                sorts=[
-                    {"property": "이름", "direction": "ascending"}
-                ]
-            )
-            # --- 수정 끝 ---
-            all_results.extend(response["results"])
-            if not response["has_more"]:
->>>>>>> 88cb50ce
                 break
             
             start_cursor = data["next_cursor"]
@@ -138,7 +107,6 @@
             
     return all_results
 
-<<<<<<< HEAD
 # --- 3. Project DB 이름 조회 함수 (Notion Client 재사용) ---
 def get_page_title_by_id(page_id: str) -> str:
     """페이지 ID를 사용하여 해당 페이지의 제목을 조회합니다. (notion-client 사용)"""
@@ -147,11 +115,6 @@
     if not notion_client_instance:
         return "이름 없음 (클라이언트 오류)"
         
-=======
-# --- 3. Project DB 이름 조회 함수 (변경 없음) ---
-def get_page_title_by_id(page_id: str) -> str:
-    """페이지 ID를 사용하여 해당 페이지의 제목을 조회합니다."""
->>>>>>> 88cb50ce
     try:
         # databases.query와 달리 pages.retrieve는 notion-client가 정상 작동할 가능성이 높음
         page = notion_client_instance.pages.retrieve(page_id=page_id)
@@ -164,19 +127,11 @@
         # Notion API 권한 오류 시에도 안전하게 처리
         return "이름 없음 (권한 오류)"
 
-<<<<<<< HEAD
 # --- 4. Notion 데이터 가공 (예외 처리 강화) ---
-=======
-# --- 4. Notion 데이터 가공 (변경 없음) ---
->>>>>>> 88cb50ce
 @st.cache_data(ttl=600)
 def process_notion_data(notion_pages: list) -> pd.DataFrame:
     """
     가져온 Notion 페이지 데이터를 Pandas DataFrame으로 가공합니다.
-<<<<<<< HEAD
-=======
-    - '구분' 등 모든 핵심 속성의 존재를 보장합니다.
->>>>>>> 88cb50ce
     """
     processed_items = []
     
@@ -189,16 +144,15 @@
     for item in notion_pages:
         properties = item.get("properties", {})
 
-<<<<<<< HEAD
         # 1. '이름' 속성 추출 (Title 타입)
-=======
->>>>>>> 88cb50ce
         name_prop = properties.get("이름", {}).get("title", [])
         project_name = name_prop[0]["plain_text"] if name_prop else "이름 없음"
 
+        # '상위 항목' 관계 속성 추출
         parent_relation_prop = properties.get("상위 항목", {}).get("relation", [])
         parent_id = parent_relation_prop[0]["id"] if parent_relation_prop else None
         
+        # 최상위 항목 이름 대체 로직
         if parent_id is None:
             project_db_relation = properties.get("🏠 Project DB", {}).get("relation", [])
             if project_db_relation:
@@ -207,19 +161,13 @@
 
         if project_name == "이름 없음": continue
 
-<<<<<<< HEAD
         # 2. '구분' 속성 추출 및 안전 처리 (Select 타입)
-=======
->>>>>>> 88cb50ce
         item_type = "미분류"
         type_prop = properties.get("구분") 
         if type_prop and type_prop.get("type") == "select":
             item_type = type_prop.get("select", {}).get("name") if type_prop.get("select") else "미분류"
         
-<<<<<<< HEAD
         # 3. '타임라인' 속성 추출 (Date 타입)
-=======
->>>>>>> 88cb50ce
         end_date_obj = properties.get("타임라인", {}).get("date")
         end_date = end_date_obj["start"] if end_date_obj and "start" in end_date_obj else None
         
@@ -230,19 +178,23 @@
             status = status_prop["status"].get("name", "미정")
         elif status_prop.get("type") == "select" and status_prop.get("select"):
             status = status_prop["select"].get("name", "미정")
+        status = "미정"
+        if status_prop.get("type") == "status" and status_prop.get("status"):
+            status = status_prop["status"].get("name", "미정")
+        elif status_prop.get("type") == "select" and status_prop.get("select"):
+            status = status_prop["select"].get("name", "미정")
 
         processed_items.append({
             "id": item["id"],
             "이름": project_name,
             "타임라인": end_date,
             "상태": status,
-            "구분": item_type, 
+            "구분": item_type,
             "상위 항목 ID": parent_id,
         })
     
     df = pd.DataFrame(processed_items)
     
-<<<<<<< HEAD
     # Critical: '타임라인' 컬럼이 존재하도록 보장 후 변환
     if '타임라인' in df.columns:
         df["타임라인"] = pd.to_datetime(df["타임라인"], errors='coerce')
@@ -250,26 +202,12 @@
         # 데이터가 있지만 '타임라인' 속성이 없을 경우 NaT로 채웁니다.
         df['타임라인'] = pd.NaT 
     
-=======
-    if '타임라인' not in df.columns:
-         df['타임라인'] = pd.NaT 
-    else:
-         df["타임라인"] = pd.to_datetime(df["타임라인"], errors='coerce')
-
-    if '구분' not in df.columns:
-        df['구분'] = '미분류'
-
->>>>>>> 88cb50ce
     df['구분_lower'] = df['구분'].str.lower()
-
+    
     return df
 
-<<<<<<< HEAD
 # --- 5. 하위 태스크 데이터 수집 ---
 # (기존 코드와 동일하므로 생략하지 않고 그대로 유지)
-=======
-# --- 5. 하위 태스크 데이터 수집 (변경 없음) ---
->>>>>>> 88cb50ce
 def get_descendant_end_details(task_id: str, df_all_tasks_indexed: pd.DataFrame, parent_child_map: dict) -> list:
     descendant_details = []
     
@@ -294,32 +232,23 @@
             
     return descendant_details
 
-<<<<<<< HEAD
 # --- 6. 타임라인 차트 생성 ---
 # (기존 코드와 동일하므로 생략하지 않고 그대로 유지)
-=======
-# --- 6. 타임라인 차트 생성 (변경 없음) ---
->>>>>>> 88cb50ce
 def create_timeline_chart(df_filtered: pd.DataFrame, df_full_data: pd.DataFrame) -> go.Figure:
-    
+    """
+    필터링된 데이터를 사용하여 타임라인 차트를 생성하고, 최상위 항목의 '구분'에 따라 색상을 적용합니다.
+    """
+    # Y축 라벨로 사용할 최상위 항목 (df_filtered에서 부모가 없는 항목)
     top_level_tasks = df_filtered[df_filtered["상위 항목 ID"].isnull()].copy()
     
     # --- 정렬 순서 수정: project > project/poc hybrid > poc 순 ---
     def get_sort_key(item_type):
         if item_type == 'project':
-<<<<<<< HEAD
             return 0 
         elif item_type == 'poc':
             return 2 
         else:
             return 1 
-=======
-            return 0
-        elif item_type == 'poc':
-            return 2
-        else:
-            return 1
->>>>>>> 88cb50ce
     
     top_level_tasks['sort_key'] = top_level_tasks['구분_lower'].apply(get_sort_key)
     top_level_tasks = top_level_tasks.sort_values(
@@ -349,10 +278,11 @@
     max_date = valid_end_dates.max() if not valid_end_dates.empty else pd.Timestamp.now() + timedelta(days=30)
     
     # --- Y축 간격 확보를 위한 숫자 매핑 ---
+    # --- Y축 간격 확보를 위한 숫자 매핑 ---
     y_axis_spacing_factor = 60.0 
     y_axis_map = {name: i * y_axis_spacing_factor for i, name in enumerate(top_level_tasks["이름"].tolist())}
     y_tickvals = list(y_axis_map.values())
-    y_ticktext = list(top_level_tasks["이름"].tolist()) 
+    y_ticktext = list(y_axis_map.keys())
     y_range_min = y_tickvals[-1] + y_axis_spacing_factor * 0.5 if y_tickvals else 1.0
     y_range_max = y_tickvals[0] - y_axis_spacing_factor * 0.5 if y_tickvals else 0.0
     
@@ -432,11 +362,7 @@
                 )
             )
     
-<<<<<<< HEAD
     # Y축 틱 텍스트에 색상 적용
-=======
-    # Y축 틱 텍스트에 색상 적용 (가장 좌측 타이틀)
->>>>>>> 88cb50ce
     colored_y_ticktext = [
         f'<span style="color:{label_color_map.get(text, "gray")};">{text}</span>'
         for text in y_ticktext
@@ -444,14 +370,12 @@
 
     # 차트의 전체 레이아웃을 설정합니다.
     fig.update_layout(
-        template='plotly_dark', # 전체 차트 배경을 다크 테마로 고정
+        template='plotly_dark', 
         title="", 
-        # X축 제목 및 폰트 설정
         xaxis_title=dict(
             text="날짜",
             font=dict(size=20)
         ),
-        # Y축 제목 및 폰트 설정
         yaxis_title=dict(
             text="프로젝트",
             font=dict(size=20)
@@ -481,6 +405,7 @@
     return fig, top_level_tasks
 
 # --- 7. Streamlit 앱 실행 로직 ---
+# --- 7. Streamlit 앱 실행 로직 ---
 if __name__ == "__main__":
     if not notion_token or not db_id:
         st.error("Streamlit Secrets(`NOTION_TOKEN`, `DATABASE_ID`)이 설정되지 않았습니다.")
@@ -539,11 +464,15 @@
                 chart_figure, top_level_tasks_plot = create_timeline_chart(df_filtered, df_full_data) 
                 
                 # Y축 높이 동적 계산
+                # Y축 높이 동적 계산
                 num_categories = len(top_level_tasks_plot)
+                height_per_category = 80
                 height_per_category = 80
                 min_chart_height = 250
                 dynamic_height = max(min_chart_height, num_categories * height_per_category)
 
+                # Plotly config 적용
+                st.plotly_chart(chart_figure, use_container_width=True, height=dynamic_height, config=plotly_config)
                 # Plotly config 적용
                 st.plotly_chart(chart_figure, use_container_width=True, height=dynamic_height, config=plotly_config)
             else:
